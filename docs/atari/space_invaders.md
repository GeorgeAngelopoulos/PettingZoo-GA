---
layout: "docu"
title: "Space Invaders"
actions: "Discrete"
agents: "2"
manual-control: "No"
action-shape: "(1,)"
action-values: "[0,17]"
observation-shape: "(210, 160, 3)"
observation-values: "(0,255)"
import: "from pettingzoo.atari import space_invaders_v1"
agent-labels: "agents= ['first_0', 'second_0']"
---

<div class="docu-info" markdown="1">
{% include info_box.md %}
</div>

<div class="docu-content" markdown="1">
<div class="appear_big" markdown="1">
{% include env_icon.md %}
## {{page.title}}
</div>




Classic Atari game, but there are two ships controlled by two players that are each trying to maximize their score.

This game has a cooperative aspect where the players can choose to maximize their score by working together to clear the levels. The normal aliens are 5-30 points, depending on how high up they start, and the ship that flies across the top of the screen is worth 100 points.

However, there is also a competitive aspect where a player receives a 200 point bonus when the other player is hit by the aliens. So sabotaging the other player somehow is a possible strategy.

The number of lives is shared between the ships, i.e. the game ends when a ship has been hit 3 times.

[Official Space Invaders manual](https://atariage.com/manual_html_page.php?SoftwareLabelID=460)

#### Environment parameters

Some environment parameters are common to all Atari environments and are described in the [base Atari documentation](../atari).

Parameters specific to Space Invaders are

```
space_invaders_v1.env(alternating_control=False, moving_shields=True,
zigzaging_bombs=False, fast_bomb=False, invisible_invaders=False)
```

`alternating_control`:  Only one of the two players has an option to fire at one time. If you fire, your opponent can then fire. However, you can't hoard the firing ability forever, eventually, control shifts to your opponent anyways.

`moving_shields`:  The shields move back and forth, leaving less reliable protection.

`zigzaging_bombs`:  The invader's bombs move back and forth, making them more difficult to avoid.

`fast_bomb`:  The bombs are much faster, making them more difficult to avoid.

`invisible_invaders`:  The invaders are invisible, making them more difficult to hit.

<<<<<<< HEAD
</div>
=======

### Version History

* v1: Breaking changes to entire API (1.4.0)
* v0: Initial versions release (1.0.0)
>>>>>>> 820b15fc
<|MERGE_RESOLUTION|>--- conflicted
+++ resolved
@@ -56,12 +56,9 @@
 
 `invisible_invaders`:  The invaders are invisible, making them more difficult to hit.
 
-<<<<<<< HEAD
-</div>
-=======
 
 ### Version History
 
 * v1: Breaking changes to entire API (1.4.0)
 * v0: Initial versions release (1.0.0)
->>>>>>> 820b15fc
+</div>