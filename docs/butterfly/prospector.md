---
layout: docu
actions: Continuous
agents: 7 (+/-)
manual-control: Yes
action-shape: (3,) or (2,)
action-values: [-1, 1]
observation-shape: (150, 150, 3) or (154, 154, 3)
observation-values: (0, 255)
num-states: ?
---


### Prospector

<<<<<<< HEAD
This environment is part of the [butterfly environments](butterfly). Please read that page first for general information.
=======
>>>>>>> d1d70b54


This environment is part of the [butterfly environments](../butterfly). Please read that page first for general information.





`from pettingzoo.butterfly import prospector_v0`



`agents= ["prospector_0, "prospector_1", "prospector_2", "prospector_3", "banker_0", "banker_1", "banker_2"]`

<<<<<<< HEAD
![](docs/butterfly/butterfly_prospector.gif)
=======


![](butterfly_prospector.gif)
>>>>>>> d1d70b54



*AEC diagram*



This game is inspired by gold panning in the American "wild west" movies. There's a blue river at 

the bottom of the screen, which contains gold. 4 "prospector" agents can move and touch the river 

and pan from it, and get a gold nugget (visibly held by them). Prospectors can

only hold one nugget at a time, and nuggets stay in the same position relative to the prospector's

orientation.



Prospector agents take a 3-element vector of continuous values between -1 and 1, inclusive. 

The action space is `(y, x, r)`, where `y` is used for forward/backward movement, 

`x` is used for left/right movement, and `r` is used for clockwise/counter-clockwise rotation.



There are a handful of bank chests at the top of the screen. The prospector agents can hand their 

held gold nugget to the 3 "banker" agents, to get a reward. The banker agents can't rotate, 

and the prospector agents must give the nuggets (which are held in the same

position relative to the prospector's position and rotation) to the 

front of the bankers (within a plus or minus 45 degree tolerance). 

The bankers then get the gold, and can deposit it into the chests to recieve a reward. 



Bankers take a 2-element vector of continuous values between -1 and 1, inclusive.

The action space is `(y, x)`, where

`y` is used for forward/backward movement and `x` is used for left/right movement.



The observation space size for prospectors

is `(150, 150, 3)` and the size for

bankers is slightly bigger at

`(154, 154, 3)`. The diameter of both

prospector and banker agents is 30 pixels, so

the observation space sizes are about 5 times larger

than the diameter of each agent. There are fewer

bankers, so they're given a slightly

larger observation space to give them more

information on their surroundings.



**Rewards:**



Rewards are issued for a prospector retrieving a nugget, a prospector handing

a nugget off to a banker, a banker receiving a nugget from a prospector, 

and a banker depositing the gold into a bank. There is

an individual reward, a group reward (for agents of the same type), and

an other-group reward (for agents of the other type).



By default, if a prospector retrives a nugget from the water, then 

that prospector receives a reward of

0.8, other

prospectors will

receive a reward of 0.1 and

all bankers receive a reward of 

0.1. 



By default, if a prospector

hands off a gold nugget to a banker (so the banker receives a gold nugget

from a prospector), there are two rewards that are processed:

the handing-off prospector gets 0.8,

the other prospectors get 0.1, and

all of the bankers get 0.1.

Similarly, the banker receiving the gold nugget gets

0.8, the other bankers

get 0.1, and

all of the prospectors get 

0.1. 



Finally, by default when a banker deposits gold in the bank, 

that banker receives a reward of

0.8, the other bankers

receive rewards of 0.1, and

all of the prospectors receive

0.1.



Manual Control:



`"prospector_0"` is the first sprite you control. Use the left and

right arrow keys to switch between the agents.



Move prospectors using the 'WASD' keys for forward/left/backward/right movement.

Rotate using 'QE' for counter-clockwise/clockwise rotation.



Move the bankers using the 'WASD' keys for forward/left/backward/right movement.



The game lasts for 900 frames by default.



**Arguments:**



```

prospector_v0.env(ind_reward=0.8, group_reward=0.1, other_group_reward=0.1, 

prospec_find_gold_reward=1, prospec_handoff_gold_reward=1, banker_receive_gold_reward=1,

banker_deposit_gold_reward=1, max_frames=900, seed=None)

```



**About arguments:**



`ind_reward`: The reward multiplier for a single agent completing an objective.



`group_reward`: The reward multiplier that agents of the same type

as the scoring agent will earn.



`other_group_reward`: The reward multiplier that agents of the other type

as the scoring agent will earn. If the scoring agent is a prospector,

then this is the reward that the bankers get, and vice versa.



Constraint: `ind_reward + group_reward + other_group_reward == 1.0`



`prospec_find_gold_reward`: The reward for a prospector

retrieving gold from the water at the bottom of the screen.



`prospec_handoff_gold_reward`: The reward for a prospector

handing off gold to a banker.



`banker_receive_gold_reward`: The reward for a banker receiving

gold from a prospector.



`banker_deposit_gold_reward`: The reward for a banker depositing

gold into a bank.



`max_frames`: The number of frames the game should run for.



`seed`: Non-negative integer or None, sets the seed for the random

number generator. This generator is used to determine

agent starting locations.



Leaderboard:



| Average Total Reward | Method | Institution | Paper | Code |

|----------------------|--------|-------------|-------|------|

| x                    | x      | x           | x     | x    |<|MERGE_RESOLUTION|>--- conflicted
+++ resolved
@@ -13,10 +13,6 @@
 
 ### Prospector
 
-<<<<<<< HEAD
-This environment is part of the [butterfly environments](butterfly). Please read that page first for general information.
-=======
->>>>>>> d1d70b54
 
 
 This environment is part of the [butterfly environments](../butterfly). Please read that page first for general information.
@@ -31,13 +27,9 @@
 
 `agents= ["prospector_0, "prospector_1", "prospector_2", "prospector_3", "banker_0", "banker_1", "banker_2"]`
 
-<<<<<<< HEAD
-![](docs/butterfly/butterfly_prospector.gif)
-=======
 
 
 ![](butterfly_prospector.gif)
->>>>>>> d1d70b54
 
 
 
