--- conflicted
+++ resolved
@@ -7,11 +7,7 @@
 action-values: "Discrete(4)"
 observation-shape: "(72,)"
 observation-values: "[0, 1]"
-<<<<<<< HEAD
-import: "from pettingzoo.classic import texas_holdem_no_limit_v4"
-=======
-import: "from pettingzoo.classic import texas_holdem_no_limit_v5"
->>>>>>> 0b97ce71
+import: "from pettingzoo.classic import texas_holdem_v4"
 agent-labels: "agents= ['player_0', 'player_1']"
 ---
 
@@ -19,7 +15,6 @@
 {% include info_box.md %}
 </div>
 
-<<<<<<< HEAD
 <div class="docu-content" markdown="1">
 <div class="appear_big" markdown="1">
 {% include env_icon.md %}
@@ -27,8 +22,6 @@
 </div>
 
 
-=======
->>>>>>> 0b97ce71
 ### Arguments
 
 ```
@@ -75,13 +68,7 @@
 
 * v4: Upgrade to RLCard 1.0.3 (1.11.0)
 * v3: Fixed bug in arbitrary calls to observe() (1.8.0)
-<<<<<<< HEAD
-* v2: Bumped RLCard version, bug fixes (1.5.0)
-* v1: Bumped RLCard version, fixed observation space (1.4.0)
-* v0: Initial versions release (1.0.0)
-</div>
-=======
 * v2: Bumped RLCard version, bug fixes, legal action mask in observation replaced illegal move list in infos (1.5.0)
 * v1: Bumped RLCard version, fixed observation space, adopted new agent iteration scheme where all agents are iterated over after they are done (1.4.0)
 * v0: Initial versions release (1.0.0)
->>>>>>> 0b97ce71
+</div>