--- conflicted
+++ resolved
@@ -465,8 +465,20 @@
         _env = waterworld_v0.env()
         bombardment_test.bombardment_test(_env)
     if performance:
-<<<<<<< HEAD
-        _env = waterworld.env()
+        _env = waterworld_v0.env()
+        performance_benchmark.performance_benchmark(_env)
+    print('')
+
+elif sys.argv[1] == 'magent':
+    print("magent")
+    from pettingzoo.magent import magent_env
+    _env = magent_env.env("pursuit", map_size=100)
+    api_test.api_test(_env, render=render, manual_control=None, save_obs=False)
+    if bombardment:
+        _env = magent_env.env("pursuit", map_size=00)
+        bombardment_test.bombardment_test(_env)
+    if performance:
+        _env = magent_env.env("pursuit", map_size=100)
         performance_benchmark.performance_benchmark(_env)
 
 if sys.argv[1] = 'magent':
@@ -479,25 +491,4 @@
         bombardment_test.bombardment_test(_env)
     if performance:
         _env = waterworld.env()
-        performance_benchmark.performance_benchmark(_env)
-=======
-        _env = waterworld_v0.env()
-        performance_benchmark.performance_benchmark(_env)
-    print('')
-
-elif sys.argv[1] == 'magent':
-    print("magent")
-    from pettingzoo.magent import magent_env
-    _env = magent_env.env("pursuit", map_size=100)
-    api_test.api_test(_env, render=render, manual_control=None, save_obs=False)
-    if bombardment:
-        _env = magent_env.env("pursuit", map_size=00)
-        bombardment_test.bombardment_test(_env)
-    if performance:
-        _env = magent_env.env("pursuit", map_size=100)
-        performance_benchmark.performance_benchmark(_env)
-    print('')
-
-else:
-    assert False, "bad intput to CI test"
->>>>>>> 0dea19d0
+        performance_benchmark.performance_benchmark(_env)