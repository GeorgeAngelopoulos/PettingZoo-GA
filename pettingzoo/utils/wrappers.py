import numpy as np
import copy
from gym.spaces import Box, Discrete
from gym import spaces
import warnings
from pettingzoo import AECEnv

from .env_logger import EnvLogger


class BaseWrapper(AECEnv):
    '''
    Creates a wrapper around `env` parameter. Extend this class
    to create a useful wrapper.
    '''
    metadata = {'render.modes': ['human']}

    def __init__(self, env):
        super().__init__()
        self.env = env

        self.num_agents = self.env.num_agents
        self.agents = self.env.agents
        self.observation_spaces = self.env.observation_spaces
        self.action_spaces = self.env.action_spaces

        # we don't want these defined as we don't want them used before they are gotten

        # self.agent_selection = self.env.agent_selection

        # self.rewards = self.env.rewards
        # self.dones = self.env.dones

        # we don't want to care one way or the other whether environments have an infos or not before reset
        try:
            self.infos = self.env.infos
        except AttributeError:
            pass

    def close(self):
        self.env.close()

    def render(self, mode='human'):
        self.env.render(mode)

    def reset(self, observe=True):
        observation = self.env.reset(observe)

        self.agent_selection = self.env.agent_selection
        self.rewards = self.env.rewards
        self.dones = self.env.dones
        self.infos = self.env.infos

        return observation

    def observe(self, agent):
        return self.env.observe(agent)

    def step(self, action, observe=True):
        next_obs = self.env.step(action, observe=observe)

        self.agent_selection = self.env.agent_selection
        self.rewards = self.env.rewards
        self.dones = self.env.dones
        self.infos = self.env.infos

        return next_obs


class AgentIterWrapper(BaseWrapper):
    def __init__(self, env):
        super().__init__(env)
        self._has_updated = False
        self._agent_idxs = {agent: i for i, agent in enumerate(env.agents)}
        # self._was_dones = {agent: False for agent in self.agents}

    def reset(self, observe=True):
        self._has_updated = True
        self.old_observation = None
        obs = super().reset(observe)
        self._was_dones = {agent: done for agent, done in self.dones.items()}
        return obs

    def last(self):
        agent = self.agent_selection
        return self.rewards[agent], self.dones[agent], self.infos[agent]

    def step(self, action, observe=True):
        self._has_updated = True

        cur_agent = self.agent_selection
        if self.dones[cur_agent] and not self._was_dones[cur_agent]:
            self._was_dones[cur_agent] = True
            self.agent_selection = self.env.agent_selection
        else:
            self._was_dones[cur_agent] = self.env.dones[cur_agent]
            super().step(action, False)

        next_agent = self.agent_selection
<<<<<<< HEAD
        for i in range((self._agent_idxs[cur_agent] + 1) % self.num_agents, self._agent_idxs[next_agent]):
            agent = self.agents[i]
=======
        start_idx = self._agent_idxs[cur_agent]
        end_idx = self._agent_idxs[next_agent]
        idx = (start_idx + 1) % self.env.num_agents
        while idx != end_idx:
            agent = self.agents[idx]
            idx = (idx + 1) % self.env.num_agents
>>>>>>> 77f71e0b
            if self.dones[agent] and not self._was_dones[agent]:
                self.agent_selection = agent
                break

        return super().observe(self.agent_selection) if observe else None

    def agent_iter(self, max_agent_iter=2**63):
        return AECIterable(self, max_agent_iter)


class AECIterable:
    def __init__(self, env, max_agent_iter):
        self.env = env
        self.max_agent_iter = max_agent_iter

    def __iter__(self):
        return AECOrderEnforcingIterator(self.env, self.max_agent_iter)


class AECIterator:
    def __init__(self, env, max_agent_iter):
        self.env = env
        self.iters_til_term = max_agent_iter

    def __next__(self):
        if self.env._was_dones[self.env.agent_selection] or self.iters_til_term <= 0:
            raise StopIteration
        self.iters_til_term -= 1
        return self.env.agent_selection


class AECOrderEnforcingIterator(AECIterator):
    def __next__(self):
        agent = super().__next__()
        assert self.env._has_updated, "need to call step() or reset() in a loop over `agent_iter`!"
        self.env._has_updated = False
        return agent


class TerminateIllegalWrapper(BaseWrapper):
    '''
    this wrapper terminates the game with the current player losing
    in case of illegal values

    parameters:
        - illegal_reward: number that is the value of the player making an illegal move.
    '''
    def __init__(self, env, illegal_reward):
        super().__init__(env)
        self._illegal_value = illegal_reward

    def step(self, action, observe=True):
        current_agent = self.agent_selection
        assert 'legal_moves' in self.infos[current_agent], "Illegal moves must always be defined to use the TerminateIllegalWrapper"
        if action not in self.infos[current_agent]['legal_moves']:
            EnvLogger.warn_on_illegal_move()
            self.dones = {d: True for d in self.dones}
            for info in self.infos.values():
                info['legal_moves'] = []
            self.rewards = {d: 0 for d in self.dones}
            self.rewards[current_agent] = self._illegal_value
        else:
            return super().step(action, observe)


class NanNoOpWrapper(BaseWrapper):
    '''
    this wrapper expects there to be a no_op_action parameter which
    is the action to take in cases when nothing should be done.
    '''
    def __init__(self, env, no_op_action, no_op_policy):
        super().__init__(env)
        self._no_op_action = no_op_action
        self._no_op_policy = no_op_policy

    def step(self, action, observe=True):
        if np.isnan(action).any():
            EnvLogger.warn_action_is_NaN(self._no_op_policy)
            action = self._no_op_action
        return super().step(action, observe)


class NanZerosWrapper(BaseWrapper):
    '''
    this wrapper warns and executes a zeros action when nothing should be done.
    Only for Box action spaces.
    '''
    def __init__(self, env):
        super().__init__(env)
        assert all(isinstance(space, Box) for space in self.action_spaces.values()), "should only use NanZerosWrapper for Box spaces. Use NanNoOpWrapper for discrete spaces"

    def step(self, action, observe=True):
        if np.isnan(action).any():
            EnvLogger.warn_action_is_NaN("taking the all zeros action")
            action = np.zeros_like(action)
        return super().step(action, observe)


class NaNRandomWrapper(BaseWrapper):
    '''
    this wrapper takes a random action
    '''
    def __init__(self, env):
        super().__init__(env)
        assert all(isinstance(space, Discrete) for space in env.action_spaces.values()), "action space should be discrete for NaNRandomWrapper"
        SEED = 0x33bb9cc9
        self.np_random = np.random.RandomState(SEED)

    def step(self, action, observe=True):
        if np.isnan(action).any():
            cur_info = self.infos[self.agent_selection]
            if 'legal_moves' in cur_info:
                backup_policy = "taking a random legal action"
                EnvLogger.warn_action_is_NaN(backup_policy)
                action = self.np_random.choice(cur_info['legal_moves'])
            else:
                backup_policy = "taking a random action"
                EnvLogger.warn_action_is_NaN(backup_policy)
                act_space = self.action_spaces[self.agent_selection]
                action = self.np_random.choice(act_space.n)

        return super().step(action, observe)


class AssertOutOfBoundsWrapper(BaseWrapper):
    '''
    this wrapper crashes for out of bounds actions
    Should be used for Discrete spaces
    '''
    def __init__(self, env):
        super().__init__(env)
        assert all(isinstance(space, Discrete) for space in self.action_spaces.values()), "should only use AssertOutOfBoundsWrapper for Discrete spaces"

    def step(self, action, observe=True):
        assert self.action_spaces[self.agent_selection].contains(action), "action is not in action space"
        return super().step(action, observe)


class ClipOutOfBoundsWrapper(BaseWrapper):
    '''
    this wrapper crops out of bounds actions for Box spaces
    '''
    def __init__(self, env):
        super().__init__(env)
        assert all(isinstance(space, Box) for space in self.action_spaces.values()), "should only use ClipOutOfBoundsWrapper for Box spaces"

    def step(self, action, observe=True):
        space = self.action_spaces[self.agent_selection]
        if not space.contains(action):
            assert space.shape == action.shape, "action should have shape {}, has shape {}".format(space.shape, action.shape)

            EnvLogger.warn_action_out_of_bound(action=action, action_space=space, backup_policy="clipping to space")
            action = np.clip(action, space.low, space.high)

        return super().step(action, observe)


class OrderEnforcingWrapper(AgentIterWrapper):
    '''
    check all orders:

    * error on getting rewards, dones, infos, agent_selection before reset
    * error on calling step, observe before reset
    * warn on calling close before render or reset
    * warn on calling step after environment is done
    '''
    def __init__(self, env):
        self._has_reset = False
        self._has_rendered = False
        super().__init__(env)

    def __getattr__(self, value):
        '''
        raises an error message when data is gotten from the env
        which should only be gotten after reset
        '''
        if value == "agent_order":
            raise AttributeError("agent_order has been removed from the API. Please consider using agent_iter instead.")
        elif value in {"rewards", "dones", "infos", "agent_selection"}:
            raise AttributeError("{} cannot be accessed before reset".format(value))
        else:
            raise AttributeError("'{}' object has no attribute '{}'".format(type(self).__name__, value))

    def render(self, mode='human'):
        if not self._has_reset:
            EnvLogger.error_render_before_reset()
        self._has_rendered = True
        super().render(mode)

    def close(self):
        super().close()
        if not self._has_rendered:
            EnvLogger.warn_close_unrendered_env()
        if not self._has_reset:
            EnvLogger.warn_close_before_reset()

        self._has_rendered = False
        self._has_reset = False

    def step(self, action, observe=True):
        if not self._has_reset:
            EnvLogger.error_step_before_reset()
        elif self._was_dones[self.agent_selection]:
            EnvLogger.warn_step_after_done()
            self.dones = {agent: True for agent in self.dones}
            self.rewards = {agent: 0 for agent in self.rewards}
            return super().observe(self.agent_selection) if observe else None
        else:
            return super().step(action, observe)

    def observe(self, agent):
        if not self._has_reset:
            EnvLogger.error_observe_before_reset()
        return super().observe(agent)

    def reset(self, observe=True):
        self._has_reset = True
        return super().reset(observe)<|MERGE_RESOLUTION|>--- conflicted
+++ resolved
@@ -97,17 +97,12 @@
             super().step(action, False)
 
         next_agent = self.agent_selection
-<<<<<<< HEAD
-        for i in range((self._agent_idxs[cur_agent] + 1) % self.num_agents, self._agent_idxs[next_agent]):
-            agent = self.agents[i]
-=======
         start_idx = self._agent_idxs[cur_agent]
         end_idx = self._agent_idxs[next_agent]
         idx = (start_idx + 1) % self.env.num_agents
         while idx != end_idx:
             agent = self.agents[idx]
             idx = (idx + 1) % self.env.num_agents
->>>>>>> 77f71e0b
             if self.dones[agent] and not self._was_dones[agent]:
                 self.agent_selection = agent
                 break
