import multi_agent_ale_py
from pathlib import Path
from pettingzoo import AECEnv
import gym
from gym.utils import seeding, EzPickle
from pettingzoo.utils import agent_selector, wrappers
from gym import spaces
import numpy as np
from pettingzoo.utils._parallel_env import _parallel_env_wrapper
from pettingzoo.utils.to_parallel import parallel_wrapper_fn
from pettingzoo.utils.env import ParallelEnv


def base_env_wrapper_fn(raw_env_fn):
    def env_fn(**kwargs):
        env = raw_env_fn(**kwargs)
        env = wrappers.AssertOutOfBoundsWrapper(env)
        env = wrappers.NanNoOpWrapper(env, 0, "doing nothing")
        env = wrappers.OrderEnforcingWrapper(env)
        return env
    return env_fn


def BaseAtariEnv(**kwargs):
    return _parallel_env_wrapper(ParallelAtariEnv(**kwargs))


class ParallelAtariEnv(ParallelEnv, EzPickle):

    metadata = {'render.modes': ['human', 'rgb_array']}

    def __init__(
            self,
            game,
            num_players,
            mode_num=None,
            seed=None,
            obs_type='rgb_image',
            full_action_space=True,
<<<<<<< HEAD
            max_cycles=100000):
=======
            max_frames=100000,
            auto_rom_install_path=None):
>>>>>>> 7078cf25
        """Frameskip should be either a tuple (indicating a random range to
        choose from, with the top value exclude), or an int."""
        EzPickle.__init__(
            self,
            game,
            num_players,
            mode_num,
            seed,
            obs_type,
            full_action_space,
<<<<<<< HEAD
            max_cycles
=======
            max_frames,
            auto_rom_install_path,
>>>>>>> 7078cf25
        )

        assert obs_type in ('ram', 'rgb_image', "grayscale_image"), "obs_type must  either be 'ram' or 'rgb_image' or 'grayscale_image'"
        self.obs_type = obs_type
        self.full_action_space = full_action_space
        self.num_players = num_players
        self.max_cycles = max_cycles

        multi_agent_ale_py.ALEInterface.setLoggerMode("error")
        self.ale = multi_agent_ale_py.ALEInterface()

        self.ale.setFloat(b'repeat_action_probability', 0.)

        if auto_rom_install_path is None:
            start = Path(multi_agent_ale_py.__file__).parent
        else:
            start = Path(auto_rom_install_path).resolve()

        final = start / "ROM" / game / f"{game}.bin"

        if not final.exists():
            raise IOError(f"rom {game} is not installed. Please install roms using AutoROM tool (https://github.com/PettingZoo-Team/AutoROM) "
                          "or specify and double-check the path to your Atari rom using the `rom_path` argument.")

        self.rom_path = str(final)
        self.ale.loadROM(self.rom_path)

        all_modes = self.ale.getAvailableModes(num_players)

        if mode_num is None:
            mode = all_modes[0]
        else:
            mode = mode_num
            assert mode in all_modes, "mode_num parameter is wrong. Mode {} selected, only {} modes are supported".format(mode_num, str(list(all_modes)))

        self.mode = mode
        self.ale.setMode(self.mode)
        assert num_players == self.ale.numPlayersActive()

        if full_action_space:
            action_size = 18
            action_mapping = np.arange(action_size)
        else:
            action_mapping = self.ale.getMinimalActionSet()
            action_size = len(action_mapping)

        self.action_mapping = action_mapping

        if obs_type == 'ram':
            observation_space = gym.spaces.Box(low=0, high=255, dtype=np.uint8, shape=(128,))
        else:
            (screen_width, screen_height) = self.ale.getScreenDims()
            if obs_type == 'rgb_image':
                num_channels = 3
            elif obs_type == 'grayscale_image':
                num_channels = 1
            observation_space = spaces.Box(low=0, high=255, shape=(screen_height, screen_width, num_channels), dtype=np.uint8)

        player_names = ["first", "second", "third", "fourth"]
        self.agents = [f"{player_names[n]}_0" for n in range(num_players)]
        self.possible_agents = self.agents[:]

        self.action_spaces = {agent: gym.spaces.Discrete(action_size) for agent in self.possible_agents}
        self.observation_spaces = {agent: observation_space for agent in self.possible_agents}

        self._screen = None
        self.seed(seed)

    def seed(self, seed=None):
        if seed is None:
            seed = seeding.create_seed(seed, max_bytes=4)
        self.ale.setInt(b"random_seed", seed)
        self.ale.loadROM(self.rom_path)
        self.ale.setMode(self.mode)

    def reset(self):
        self.ale.reset_game()
        self.agents = self.possible_agents[:]
        self.dones = {agent: False for agent in self.possible_agents}
        self.frame = 0

        obs = self._observe()
        return {agent: obs for agent in self.agents}

    def _observe(self):
        if self.obs_type == 'ram':
            bytes = self.ale.getRAM()
            return bytes
        elif self.obs_type == 'rgb_image':
            return self.ale.getScreenRGB()
        elif self.obs_type == 'grayscale_image':
            return self.ale.getScreenGrayscale()

    def step(self, action_dict):
        actions = np.zeros(self.max_num_agents, dtype=np.int32)
        self.agents = [agent for agent in self.agents if not self.dones[agent]]
        for i, agent in enumerate(self.possible_agents):
            if agent in action_dict:
                actions[i] = action_dict[agent]

        actions = self.action_mapping[actions]
        rewards = self.ale.act(actions)
        self.frame += 1
        if self.ale.game_over() or self.frame >= self.max_cycles:
            dones = {agent: True for agent in self.agents}
        else:
            lives = self.ale.allLives()
            # an inactive agent in ale gets a -1 life.
            dones = {agent: int(life) < 0 for agent, life in zip(self.possible_agents, lives) if agent in self.agents}
            self.dones = dones

        obs = self._observe()
        observations = {agent: obs for agent in self.agents}
        rewards = {agent: rew for agent, rew in zip(self.possible_agents, rewards) if agent in self.agents}
        infos = {agent: {} for agent in self.possible_agents if agent in self.agents}
        return observations, rewards, dones, infos

    def render(self, mode="human"):
        (screen_width, screen_height) = self.ale.getScreenDims()
        image = self.ale.getScreenRGB()
        if mode == "human":
            import pygame
            zoom_factor = 4
            if self._screen is None:
                pygame.init()
                self._screen = pygame.display.set_mode((screen_width * zoom_factor, screen_height * zoom_factor))

            myImage = pygame.image.fromstring(image.tobytes(), image.shape[:2][::-1], "RGB")

            myImage = pygame.transform.scale(myImage, (screen_width * zoom_factor, screen_height * zoom_factor))

            self._screen.blit(myImage, (0, 0))

            pygame.display.flip()
        elif mode == "rgb_array":
            return image
        else:
            raise ValueError("bad value for render mode")

    def close(self):
        if self._screen is not None:
            import pygame
            pygame.quit()
            self._screen = None<|MERGE_RESOLUTION|>--- conflicted
+++ resolved
@@ -37,12 +37,8 @@
             seed=None,
             obs_type='rgb_image',
             full_action_space=True,
-<<<<<<< HEAD
-            max_cycles=100000):
-=======
-            max_frames=100000,
+            max_cycles=100000,
             auto_rom_install_path=None):
->>>>>>> 7078cf25
         """Frameskip should be either a tuple (indicating a random range to
         choose from, with the top value exclude), or an int."""
         EzPickle.__init__(
@@ -53,12 +49,8 @@
             seed,
             obs_type,
             full_action_space,
-<<<<<<< HEAD
-            max_cycles
-=======
-            max_frames,
+            max_cycles,
             auto_rom_install_path,
->>>>>>> 7078cf25
         )
 
         assert obs_type in ('ram', 'rgb_image', "grayscale_image"), "obs_type must  either be 'ram' or 'rgb_image' or 'grayscale_image'"
